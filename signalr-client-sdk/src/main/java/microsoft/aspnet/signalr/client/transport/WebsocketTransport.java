/*
Copyright (c) Microsoft Open Technologies, Inc.
All Rights Reserved
See License.txt in the project root for license information.
*/

package microsoft.aspnet.signalr.client.transport;

import java.io.IOException;
import java.io.UnsupportedEncodingException;
import java.net.*;

import javax.net.ssl.SSLSocketFactory;

import com.google.gson.Gson;

import microsoft.aspnet.signalr.client.*;
import org.java_websocket.client.WebSocketClient;
import org.java_websocket.drafts.Draft_17;
import org.java_websocket.exceptions.InvalidDataException;
import org.java_websocket.framing.Framedata;
import org.java_websocket.handshake.ServerHandshake;
import org.java_websocket.util.Charsetfunctions;

import microsoft.aspnet.signalr.client.http.HttpConnection;

import javax.net.ssl.SSLSocketFactory;

/**
 * Implements the WebsocketTransport for the Java SignalR library
 * Created by stas on 07/07/14.
 */
public class WebsocketTransport extends HttpClientTransport {

    private static final String HTTP_SCHEME = "http";
    private static final String SECURE_HTTP_SCHEME = "https";

    private static final String WEBSCOCKET_SCHEME = "ws";
    private static final String SECURE_WEBSOCKET_SCHEME = "wss";

    private static final String HTTP_URL_START = HTTP_SCHEME + "://";
    private static final String SECURE_HTTP_URL_START = SECURE_HTTP_SCHEME + "://";

    private static final String WEBSOCKET_URL_START = WEBSCOCKET_SCHEME + "://";
    private static final String SECURE_WEBSOCKET_URL_START = SECURE_WEBSOCKET_SCHEME + "://";

    private String mPrefix;
    private static final Gson gson = new Gson();
    WebSocketClient mWebSocketClient;
    private UpdateableCancellableFuture<Void> mConnectionFuture;

    public WebsocketTransport(Logger logger) {
        super(logger);
    }

    public WebsocketTransport(Logger logger, HttpConnection httpConnection) {
        super(logger, httpConnection);
    }

    @Override
    public String getName() {
        return "webSockets";
    }

    @Override
    public boolean supportKeepAlive() {
        return true;
    }

    @Override
    public SignalRFuture<Void> start(ConnectionBase connection, ConnectionType connectionType, final DataResultCallback callback) {
        final String ConnectionUrl = connection.getUrl().replace(HTTP_URL_START, WEBSOCKET_URL_START).replace(SECURE_HTTP_URL_START, SECURE_WEBSOCKET_URL_START);
        final String connectionString = connectionType == ConnectionType.InitialConnection ? "connect" : "reconnect";

        final String transport = getName();
        final String connectionToken = connection.getConnectionToken();
        final String messageId = connection.getMessageId() != null ? connection.getMessageId() : "";
        final String groupsToken = connection.getGroupsToken() != null ? connection.getGroupsToken() : "";
        final String connectionData = connection.getConnectionData() != null ? connection.getConnectionData() : "";
        
        boolean isSsl = false;
        String url = null;
        try {
<<<<<<< HEAD
            url = ConnectionUrl + connectionString + '?'
=======
            url = connection.getUrl() + connectionString + '?'
>>>>>>> 8d8519a0
                    + "connectionData=" + URLEncoder.encode(URLEncoder.encode(connectionData, "UTF-8"), "UTF-8")
                    + "&connectionToken=" + URLEncoder.encode(URLEncoder.encode(connectionToken, "UTF-8"), "UTF-8")
                    + "&groupsToken=" + URLEncoder.encode(groupsToken, "UTF-8")
                    + "&messageId=" + URLEncoder.encode(messageId, "UTF-8")
<<<<<<< HEAD
                    + "&transport=" + URLEncoder.encode(transport, "UTF-8")
                    + ((connection.getQueryString() != null) ? connection.getQueryString() : "");
=======
                    + "&transport=" + URLEncoder.encode(transport, "UTF-8");
            if(connection.getQueryString() != null) {
            	url += "&" + connection.getQueryString();
            }
            if(url.startsWith("https://")){
            	isSsl = true;
            	url = url.replace("https://", "wss://");
            } else if(url.startsWith("http://")){
            	url = url.replace("http://", "ws://");
            }
>>>>>>> 8d8519a0
        } catch (UnsupportedEncodingException e) {
            e.printStackTrace();
        }

        mConnectionFuture = new UpdateableCancellableFuture<Void>(null);

        URI uri;
        try {
            uri = new URI(url);
        } catch (URISyntaxException e) {
            e.printStackTrace();
            mConnectionFuture.triggerError(e);
            return mConnectionFuture;
        }

<<<<<<< HEAD
        mWebSocketClient = new WebSocketClient(uri, new Draft_17(), null, CONNECTION_TIMEOUT_MS) {
=======
        mWebSocketClient = new WebSocketClient(uri, new Draft_17(), connection.getHeaders(), 0) {
>>>>>>> 8d8519a0
            @Override
            public void onOpen(ServerHandshake serverHandshake) {
                mConnectionFuture.setResult(null);
            }

            @Override
            public void onMessage(String s) {
                callback.onData(s);
            }

            @Override
            public void onClose(int i, String s, boolean b) {
                mWebSocketClient.close();
            }

            @Override
            public void onError(Exception e) {
                mWebSocketClient.close();
            }

            @Override
            public void onFragment(Framedata frame) {
                try {
                    String decodedString = Charsetfunctions.stringUtf8(frame.getPayloadData());

                    if(decodedString.equals(",")){
                        return;
                    }

                    if(decodedString.equals("]}")){
                        return;
                    }

                    if(decodedString.endsWith(":[") || null == mPrefix){
                        mPrefix = decodedString;
                        return;
                    }

                    String simpleConcatenate = mPrefix + decodedString;

                    if(isJSONValid(simpleConcatenate)){
                        onMessage(simpleConcatenate);
                    }else{
                        String extendedConcatenate = simpleConcatenate + "]}";
                        if (isJSONValid(extendedConcatenate)) {
                            onMessage(extendedConcatenate);
                        } else {
                            log("invalid json received:" + decodedString, LogLevel.Critical);
                        }
                    }
                } catch (InvalidDataException e) {
                    e.printStackTrace();
                }
            }
        };
<<<<<<< HEAD

        try {
            Socket socket = createConnectedSocket(uri);
            mWebSocketClient.setSocket(socket);
        } catch (IOException e) {
            mConnectionFuture.triggerError(e);
        }
=======
        
        if(isSsl){
        	SSLSocketFactory factory = (SSLSocketFactory) SSLSocketFactory.getDefault();
            try {
                mWebSocketClient.setSocket(factory.createSocket());
            } catch (IOException e1) {
                e1.printStackTrace();
            }
        }
        
>>>>>>> 8d8519a0
        mWebSocketClient.connect();

        connection.closed(new Runnable() {
            @Override
            public void run() {
                mWebSocketClient.close();
            }
        });

        return mConnectionFuture;
    }

    private Socket createConnectedSocket(URI uri) throws IOException {
        String host = uri.getHost();
        boolean isSecureSocket = uri.toString().startsWith(SECURE_WEBSOCKET_URL_START);
        int port = isSecureSocket ? 443 : 80;

        boolean useProxy = Platform.useProxy();
        String proxyHost = Platform.getProxyHost();
        int proxyPort = Platform.getProxyPort();
        Proxy proxy = useProxy ? new Proxy(Proxy.Type.SOCKS, new InetSocketAddress(proxyHost, proxyPort)) : Proxy.NO_PROXY;

        if (isSecureSocket){
            SSLSocketFactory factory = (SSLSocketFactory) SSLSocketFactory.getDefault();
            if (useProxy){
                Socket underlyingSocket = new Socket(proxy);
                underlyingSocket.connect(new InetSocketAddress(host, port), CONNECTION_TIMEOUT_MS);
                return factory.createSocket(underlyingSocket, proxyHost, proxyPort, true);
            } else {
                Socket socket = factory.createSocket();
                socket.connect(new InetSocketAddress(host, port), CONNECTION_TIMEOUT_MS);
                return socket;
            }
        } else {
            Socket socket = new Socket(proxy);
            socket.connect(new InetSocketAddress(host, port), CONNECTION_TIMEOUT_MS);
            return socket;
        }
    }

    @Override
    public SignalRFuture<Void> send(ConnectionBase connection, String data, DataResultCallback callback) {
        mWebSocketClient.send(data);
        return new UpdateableCancellableFuture<Void>(null);
    }

    private boolean isJSONValid(String test){
        try {
            gson.fromJson(test, Object.class);
            return true;
        } catch(com.google.gson.JsonSyntaxException ex) {
            return false;
        }
    }
}<|MERGE_RESOLUTION|>--- conflicted
+++ resolved
@@ -27,231 +27,210 @@
 import javax.net.ssl.SSLSocketFactory;
 
 /**
- * Implements the WebsocketTransport for the Java SignalR library
- * Created by stas on 07/07/14.
+ * Implements the WebsocketTransport for the Java SignalR library Created by
+ * stas on 07/07/14.
  */
 public class WebsocketTransport extends HttpClientTransport {
 
-    private static final String HTTP_SCHEME = "http";
-    private static final String SECURE_HTTP_SCHEME = "https";
-
-    private static final String WEBSCOCKET_SCHEME = "ws";
-    private static final String SECURE_WEBSOCKET_SCHEME = "wss";
-
-    private static final String HTTP_URL_START = HTTP_SCHEME + "://";
-    private static final String SECURE_HTTP_URL_START = SECURE_HTTP_SCHEME + "://";
-
-    private static final String WEBSOCKET_URL_START = WEBSCOCKET_SCHEME + "://";
-    private static final String SECURE_WEBSOCKET_URL_START = SECURE_WEBSOCKET_SCHEME + "://";
-
-    private String mPrefix;
-    private static final Gson gson = new Gson();
-    WebSocketClient mWebSocketClient;
-    private UpdateableCancellableFuture<Void> mConnectionFuture;
-
-    public WebsocketTransport(Logger logger) {
-        super(logger);
-    }
-
-    public WebsocketTransport(Logger logger, HttpConnection httpConnection) {
-        super(logger, httpConnection);
-    }
-
-    @Override
-    public String getName() {
-        return "webSockets";
-    }
-
-    @Override
-    public boolean supportKeepAlive() {
-        return true;
-    }
-
-    @Override
-    public SignalRFuture<Void> start(ConnectionBase connection, ConnectionType connectionType, final DataResultCallback callback) {
-        final String ConnectionUrl = connection.getUrl().replace(HTTP_URL_START, WEBSOCKET_URL_START).replace(SECURE_HTTP_URL_START, SECURE_WEBSOCKET_URL_START);
-        final String connectionString = connectionType == ConnectionType.InitialConnection ? "connect" : "reconnect";
-
-        final String transport = getName();
-        final String connectionToken = connection.getConnectionToken();
-        final String messageId = connection.getMessageId() != null ? connection.getMessageId() : "";
-        final String groupsToken = connection.getGroupsToken() != null ? connection.getGroupsToken() : "";
-        final String connectionData = connection.getConnectionData() != null ? connection.getConnectionData() : "";
-        
-        boolean isSsl = false;
-        String url = null;
-        try {
-<<<<<<< HEAD
-            url = ConnectionUrl + connectionString + '?'
-=======
-            url = connection.getUrl() + connectionString + '?'
->>>>>>> 8d8519a0
-                    + "connectionData=" + URLEncoder.encode(URLEncoder.encode(connectionData, "UTF-8"), "UTF-8")
-                    + "&connectionToken=" + URLEncoder.encode(URLEncoder.encode(connectionToken, "UTF-8"), "UTF-8")
-                    + "&groupsToken=" + URLEncoder.encode(groupsToken, "UTF-8")
-                    + "&messageId=" + URLEncoder.encode(messageId, "UTF-8")
-<<<<<<< HEAD
-                    + "&transport=" + URLEncoder.encode(transport, "UTF-8")
-                    + ((connection.getQueryString() != null) ? connection.getQueryString() : "");
-=======
-                    + "&transport=" + URLEncoder.encode(transport, "UTF-8");
-            if(connection.getQueryString() != null) {
-            	url += "&" + connection.getQueryString();
-            }
-            if(url.startsWith("https://")){
-            	isSsl = true;
-            	url = url.replace("https://", "wss://");
-            } else if(url.startsWith("http://")){
-            	url = url.replace("http://", "ws://");
-            }
->>>>>>> 8d8519a0
-        } catch (UnsupportedEncodingException e) {
-            e.printStackTrace();
-        }
-
-        mConnectionFuture = new UpdateableCancellableFuture<Void>(null);
-
-        URI uri;
-        try {
-            uri = new URI(url);
-        } catch (URISyntaxException e) {
-            e.printStackTrace();
-            mConnectionFuture.triggerError(e);
-            return mConnectionFuture;
-        }
-
-<<<<<<< HEAD
-        mWebSocketClient = new WebSocketClient(uri, new Draft_17(), null, CONNECTION_TIMEOUT_MS) {
-=======
-        mWebSocketClient = new WebSocketClient(uri, new Draft_17(), connection.getHeaders(), 0) {
->>>>>>> 8d8519a0
-            @Override
-            public void onOpen(ServerHandshake serverHandshake) {
-                mConnectionFuture.setResult(null);
-            }
-
-            @Override
-            public void onMessage(String s) {
-                callback.onData(s);
-            }
-
-            @Override
-            public void onClose(int i, String s, boolean b) {
-                mWebSocketClient.close();
-            }
-
-            @Override
-            public void onError(Exception e) {
-                mWebSocketClient.close();
-            }
-
-            @Override
-            public void onFragment(Framedata frame) {
-                try {
-                    String decodedString = Charsetfunctions.stringUtf8(frame.getPayloadData());
-
-                    if(decodedString.equals(",")){
-                        return;
-                    }
-
-                    if(decodedString.equals("]}")){
-                        return;
-                    }
-
-                    if(decodedString.endsWith(":[") || null == mPrefix){
-                        mPrefix = decodedString;
-                        return;
-                    }
-
-                    String simpleConcatenate = mPrefix + decodedString;
-
-                    if(isJSONValid(simpleConcatenate)){
-                        onMessage(simpleConcatenate);
-                    }else{
-                        String extendedConcatenate = simpleConcatenate + "]}";
-                        if (isJSONValid(extendedConcatenate)) {
-                            onMessage(extendedConcatenate);
-                        } else {
-                            log("invalid json received:" + decodedString, LogLevel.Critical);
-                        }
-                    }
-                } catch (InvalidDataException e) {
-                    e.printStackTrace();
-                }
-            }
-        };
-<<<<<<< HEAD
-
-        try {
-            Socket socket = createConnectedSocket(uri);
-            mWebSocketClient.setSocket(socket);
-        } catch (IOException e) {
-            mConnectionFuture.triggerError(e);
-        }
-=======
-        
-        if(isSsl){
-        	SSLSocketFactory factory = (SSLSocketFactory) SSLSocketFactory.getDefault();
-            try {
-                mWebSocketClient.setSocket(factory.createSocket());
-            } catch (IOException e1) {
-                e1.printStackTrace();
-            }
-        }
-        
->>>>>>> 8d8519a0
-        mWebSocketClient.connect();
-
-        connection.closed(new Runnable() {
-            @Override
-            public void run() {
-                mWebSocketClient.close();
-            }
-        });
-
-        return mConnectionFuture;
-    }
-
-    private Socket createConnectedSocket(URI uri) throws IOException {
-        String host = uri.getHost();
-        boolean isSecureSocket = uri.toString().startsWith(SECURE_WEBSOCKET_URL_START);
-        int port = isSecureSocket ? 443 : 80;
-
-        boolean useProxy = Platform.useProxy();
-        String proxyHost = Platform.getProxyHost();
-        int proxyPort = Platform.getProxyPort();
-        Proxy proxy = useProxy ? new Proxy(Proxy.Type.SOCKS, new InetSocketAddress(proxyHost, proxyPort)) : Proxy.NO_PROXY;
-
-        if (isSecureSocket){
-            SSLSocketFactory factory = (SSLSocketFactory) SSLSocketFactory.getDefault();
-            if (useProxy){
-                Socket underlyingSocket = new Socket(proxy);
-                underlyingSocket.connect(new InetSocketAddress(host, port), CONNECTION_TIMEOUT_MS);
-                return factory.createSocket(underlyingSocket, proxyHost, proxyPort, true);
-            } else {
-                Socket socket = factory.createSocket();
-                socket.connect(new InetSocketAddress(host, port), CONNECTION_TIMEOUT_MS);
-                return socket;
-            }
-        } else {
-            Socket socket = new Socket(proxy);
-            socket.connect(new InetSocketAddress(host, port), CONNECTION_TIMEOUT_MS);
-            return socket;
-        }
-    }
-
-    @Override
-    public SignalRFuture<Void> send(ConnectionBase connection, String data, DataResultCallback callback) {
-        mWebSocketClient.send(data);
-        return new UpdateableCancellableFuture<Void>(null);
-    }
-
-    private boolean isJSONValid(String test){
-        try {
-            gson.fromJson(test, Object.class);
-            return true;
-        } catch(com.google.gson.JsonSyntaxException ex) {
-            return false;
-        }
-    }
+	private static final String HTTP_SCHEME = "http";
+	private static final String SECURE_HTTP_SCHEME = "https";
+
+	private static final String WEBSCOCKET_SCHEME = "ws";
+	private static final String SECURE_WEBSOCKET_SCHEME = "wss";
+
+	private static final String HTTP_URL_START = HTTP_SCHEME + "://";
+	private static final String SECURE_HTTP_URL_START = SECURE_HTTP_SCHEME + "://";
+
+	private static final String WEBSOCKET_URL_START = WEBSCOCKET_SCHEME + "://";
+	private static final String SECURE_WEBSOCKET_URL_START = SECURE_WEBSOCKET_SCHEME + "://";
+
+	private String mPrefix;
+	private static final Gson gson = new Gson();
+	WebSocketClient mWebSocketClient;
+	private UpdateableCancellableFuture<Void> mConnectionFuture;
+
+	public WebsocketTransport(Logger logger) {
+		super(logger);
+	}
+
+	public WebsocketTransport(Logger logger, HttpConnection httpConnection) {
+		super(logger, httpConnection);
+	}
+
+	@Override
+	public String getName() {
+		return "webSockets";
+	}
+
+	@Override
+	public boolean supportKeepAlive() {
+		return true;
+	}
+
+	@Override
+	public SignalRFuture<Void> start(ConnectionBase connection, ConnectionType connectionType,
+			final DataResultCallback callback) {
+		final String ConnectionUrl = connection.getUrl().replace(HTTP_URL_START, WEBSOCKET_URL_START)
+				.replace(SECURE_HTTP_URL_START, SECURE_WEBSOCKET_URL_START);
+		final String connectionString = connectionType == ConnectionType.InitialConnection ? "connect" : "reconnect";
+
+		final String transport = getName();
+		final String connectionToken = connection.getConnectionToken();
+		final String messageId = connection.getMessageId() != null ? connection.getMessageId() : "";
+		final String groupsToken = connection.getGroupsToken() != null ? connection.getGroupsToken() : "";
+		final String connectionData = connection.getConnectionData() != null ? connection.getConnectionData() : "";
+
+		boolean isSsl = false;
+		String url = null;
+		try {
+			url = connection.getUrl() + connectionString + '?' + "connectionData="
+					+ URLEncoder.encode(URLEncoder.encode(connectionData, "UTF-8"), "UTF-8") + "&connectionToken="
+					+ URLEncoder.encode(URLEncoder.encode(connectionToken, "UTF-8"), "UTF-8") + "&groupsToken="
+					+ URLEncoder.encode(groupsToken, "UTF-8") + "&messageId=" + URLEncoder.encode(messageId, "UTF-8")
+					+ "&transport=" + URLEncoder.encode(transport, "UTF-8");
+			if (connection.getQueryString() != null) {
+				url += "&" + connection.getQueryString();
+			}
+			if (url.startsWith("https://")) {
+				isSsl = true;
+				url = url.replace("https://", "wss://");
+			} else if (url.startsWith("http://")) {
+				url = url.replace("http://", "ws://");
+			}
+		} catch (UnsupportedEncodingException e) {
+			e.printStackTrace();
+		}
+
+		mConnectionFuture = new UpdateableCancellableFuture<Void>(null);
+
+		URI uri;
+		try {
+			uri = new URI(url);
+		} catch (URISyntaxException e) {
+			e.printStackTrace();
+			mConnectionFuture.triggerError(e);
+			return mConnectionFuture;
+		}
+
+		mWebSocketClient = new WebSocketClient(uri, new Draft_17(), connection.getHeaders(), 0) {
+			@Override
+			public void onOpen(ServerHandshake serverHandshake) {
+				mConnectionFuture.setResult(null);
+			}
+
+			@Override
+			public void onMessage(String s) {
+				callback.onData(s);
+			}
+
+			@Override
+			public void onClose(int i, String s, boolean b) {
+				mWebSocketClient.close();
+			}
+
+			@Override
+			public void onError(Exception e) {
+				mWebSocketClient.close();
+			}
+
+			@Override
+			public void onFragment(Framedata frame) {
+				try {
+					String decodedString = Charsetfunctions.stringUtf8(frame.getPayloadData());
+
+					if (decodedString.equals(",")) {
+						return;
+					}
+
+					if (decodedString.equals("]}")) {
+						return;
+					}
+
+					if (decodedString.endsWith(":[") || null == mPrefix) {
+						mPrefix = decodedString;
+						return;
+					}
+
+					String simpleConcatenate = mPrefix + decodedString;
+
+					if (isJSONValid(simpleConcatenate)) {
+						onMessage(simpleConcatenate);
+					} else {
+						String extendedConcatenate = simpleConcatenate + "]}";
+						if (isJSONValid(extendedConcatenate)) {
+							onMessage(extendedConcatenate);
+						} else {
+							log("invalid json received:" + decodedString, LogLevel.Critical);
+						}
+					}
+				} catch (InvalidDataException e) {
+					e.printStackTrace();
+				}
+			}
+		};
+
+		if (isSsl) {
+			SSLSocketFactory factory = (SSLSocketFactory) SSLSocketFactory.getDefault();
+			try {
+				mWebSocketClient.setSocket(factory.createSocket());
+			} catch (IOException e1) {
+				e1.printStackTrace();
+			}
+		}
+
+		mWebSocketClient.connect();
+
+		connection.closed(new Runnable() {
+			@Override
+			public void run() {
+				mWebSocketClient.close();
+			}
+		});
+
+		return mConnectionFuture;
+	}
+
+	private Socket createConnectedSocket(URI uri) throws IOException {
+		String host = uri.getHost();
+		boolean isSecureSocket = uri.toString().startsWith(SECURE_WEBSOCKET_URL_START);
+		int port = isSecureSocket ? 443 : 80;
+
+		boolean useProxy = Platform.useProxy();
+		String proxyHost = Platform.getProxyHost();
+		int proxyPort = Platform.getProxyPort();
+		Proxy proxy = useProxy ? new Proxy(Proxy.Type.SOCKS, new InetSocketAddress(proxyHost, proxyPort))
+				: Proxy.NO_PROXY;
+
+		if (isSecureSocket) {
+			SSLSocketFactory factory = (SSLSocketFactory) SSLSocketFactory.getDefault();
+			if (useProxy) {
+				Socket underlyingSocket = new Socket(proxy);
+				underlyingSocket.connect(new InetSocketAddress(host, port), CONNECTION_TIMEOUT_MS);
+				return factory.createSocket(underlyingSocket, proxyHost, proxyPort, true);
+			} else {
+				Socket socket = factory.createSocket();
+				socket.connect(new InetSocketAddress(host, port), CONNECTION_TIMEOUT_MS);
+				return socket;
+			}
+		} else {
+			Socket socket = new Socket(proxy);
+			socket.connect(new InetSocketAddress(host, port), CONNECTION_TIMEOUT_MS);
+			return socket;
+		}
+	}
+
+	@Override
+	public SignalRFuture<Void> send(ConnectionBase connection, String data, DataResultCallback callback) {
+		mWebSocketClient.send(data);
+		return new UpdateableCancellableFuture<Void>(null);
+	}
+
+	private boolean isJSONValid(String test) {
+		try {
+			gson.fromJson(test, Object.class);
+			return true;
+		} catch (com.google.gson.JsonSyntaxException ex) {
+			return false;
+		}
+	}
 }