<<<<<<< HEAD
# ASP.NET SignalR for Java 
=======
# ASP.NET SignalR for Java and Android
[![Maven Central](https://maven-badges.herokuapp.com/maven-central/com.github.signalr4j/signalr4j/badge.svg?style=plastic)](https://maven-badges.herokuapp.com/maven-central/com.github.signalr4j/signalr4j)

This is a fork of the original Microsoft SignalR library and also includes fixes from various developers since 2015.  I has been renamed to signalr4j to allow publishing to maven central under the com.github.signalr4j package.
>>>>>>> 44a9e06a

## Intro

This is is a fork of the original Microsoft SignalR java library.  The root package name has been changed along with a few fixes from fmencias, maks-pasichnyk and others.  I have forked the library for the purpose of having a maven central release along with sources.

Google Gson library has been upgraded to 2.7 along with Java-WebSocket 1.3.7 which is also on central which means no requirments on other repositories 
 
**Note: This library is [NOT compatible](https://github.com/aspnet/SignalR/issues/883#issuecomment-336499189) with ASP.NET Core SignalR 2.0.**

ASP.NET SignalR is a new library for ASP.NET developers that makes it incredibly simple to add real-time web functionality to your applications. What is "real-time web" functionality? It's the ability to have your server-side code push content to the connected clients as it happens, in real-time.

## What can it be used for?
Pushing data from the server to the client (not just browser clients) has always been a tough problem. SignalR makes 
it dead easy and handles all the heavy lifting for you.

This library can be used from both regular Java or Android applications.

## Documentation
See the [documentation](http://asp.net/signalr)
	
## LICENSE
Apache 2.0 License

## Using the library in a Java application:

signalr4j is published on the Maven Central repository, so simply adding the maven coordinates to your dependencies section will get you started.  

```
<dependency>
    <groupId>com.github.signalr4j</groupId>
    <artifactId>signalr4j</artifactId>
    <version>2.0.1</version>
</dependency>
```



<|MERGE_RESOLUTION|>--- conflicted
+++ resolved
@@ -1,18 +1,7 @@
-<<<<<<< HEAD
-# ASP.NET SignalR for Java 
-=======
 # ASP.NET SignalR for Java and Android
 [![Maven Central](https://maven-badges.herokuapp.com/maven-central/com.github.signalr4j/signalr4j/badge.svg?style=plastic)](https://maven-badges.herokuapp.com/maven-central/com.github.signalr4j/signalr4j)
 
 This is a fork of the original Microsoft SignalR library and also includes fixes from various developers since 2015.  I has been renamed to signalr4j to allow publishing to maven central under the com.github.signalr4j package.
->>>>>>> 44a9e06a
-
-## Intro
-
-This is is a fork of the original Microsoft SignalR java library.  The root package name has been changed along with a few fixes from fmencias, maks-pasichnyk and others.  I have forked the library for the purpose of having a maven central release along with sources.
-
-Google Gson library has been upgraded to 2.7 along with Java-WebSocket 1.3.7 which is also on central which means no requirments on other repositories 
- 
 **Note: This library is [NOT compatible](https://github.com/aspnet/SignalR/issues/883#issuecomment-336499189) with ASP.NET Core SignalR 2.0.**
 
 ASP.NET SignalR is a new library for ASP.NET developers that makes it incredibly simple to add real-time web functionality to your applications. What is "real-time web" functionality? It's the ability to have your server-side code push content to the connected clients as it happens, in real-time.
